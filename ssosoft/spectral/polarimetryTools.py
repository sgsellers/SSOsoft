--- conflicted
+++ resolved
@@ -238,12 +238,8 @@
 
 
 def get_dst_matrix(
-<<<<<<< HEAD
-        telescope_geometry: list, central_wavelength: float, reference_frame: float, matrix_file: str
-=======
         telescope_geometry: list, central_wavelength: float,
         reference_frame: float, matrix_file: str
->>>>>>> 8d1ebcc7
 ) -> np.ndarray:
     """
     Gets DST telescope matrix from IDL save (2010 matrix) or numpy save (TBD, hopefully we measure it in the future)
@@ -256,11 +252,7 @@
     central_wavelength : float
         In angstrom, wavelength to interpolate measured values to
     reference_frame : float
-<<<<<<< HEAD
-        In degrees, the orientation of the reference frame relative to the telescope matrix.
-=======
         Reference angle of the spectroplarimeter relative to TMatrix file
->>>>>>> 8d1ebcc7
     matrix_file : str
         Path to telescope matrix file
 
@@ -397,9 +389,9 @@
     sin_x = -cos_el * sin_az
     cos_x = sin_el * cos_lat - cos_el * cos_az * sin_lat
 
-    sin_y = sin_el * sin_lat + cos_el * cos_az * cos_lat
+    sin_y = sin_el * sin_lat + cos_el * cos_az * sin_lat
     sin_z = cos_lat * sin_az
-    cos_z = sin_lat * cos_el - sin_el * cos_lat * cos_az
+    cos_z = sin_lat * cos_el - sin_el * sin_lat * cos_az
 
     x = np.arctan(sin_x / cos_x)
     y = np.arcsin(sin_y)
